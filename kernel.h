#include "mmu.h"
#include "lib.h"

#define KBASE   0xFFFFFF0000000000ull
#define KSHARED 0xFFFFF00000000000ull
#define USERTOP 0x0000800000000000ull

#define KCSEG (2<<3)  /* kernel code segment */
#define KDSEG (3<<3)  /* kernel data segment */

static inline uptr v2p(void *a) { return (uptr) a  - KBASE; }
static inline void *p2v(uptr a) { return (u8 *) a + KBASE; }

struct trapframe;
struct cilkframe;
struct spinlock;
struct condvar;
struct context;
struct vmnode;
struct inode;
struct node;
struct file;
struct stat;
struct proc;
struct vmap;
struct pipe;
struct work;

// bio.c
void            binit(void);
struct buf*     bread(u32, u64, int writer);
void            brelse(struct buf*, int writer);
void            bwrite(struct buf*);

// cga.c
void            cgaputc(int c);

// condvar.c
extern u64 ticks;
extern struct spinlock tickslock;
extern struct condvar cv_ticks;
void            initcondvar(struct condvar *, const char *);
void            cv_sleep(struct condvar *cv, struct spinlock*);
void            cv_sleepto(struct condvar *cv, struct spinlock*, u64);
void            cv_wakeup(struct condvar *cv);
void            cv_tick(void);

// console.c
void            cprintf(const char*, ...) __attribute__((format(printf, 1, 2)));
void            panic(const char*, ...) 
                  __noret__ __attribute__((format(printf, 1, 2)));
void            kerneltrap(struct trapframe *tf) __noret__;
void            snprintf(char *buf, u32 n, const char *fmt, ...);
void            consoleintr(int(*)(void));

#define assert(c)   if (!(c)) { cprintf("%s:%d: ", __FILE__, __LINE__); panic("assertion failure"); }

// crange.c
<<<<<<< HEAD
=======
#if __cplusplus
#include "gc.hh"

struct range : public rcu_freed {
  u64 key;
  u64 size;
  void *value;
  int curlevel;          // the current levels it appears on
  int nlevel;            // the number of levels this range should appear
  struct crange *cr;     // the crange this range is part of
  struct range** next;   // one next pointer per level
  struct spinlock *lock; // on separate cache line?

  range() : rcu_freed("range") {}
  void do_gc();
} __mpalign__;

struct crange {
  int nlevel;                  // number of levels in the crange skip list
  struct range crange_head;    // a crange skip list starts with a sentinel range (key 0, sz 0)
};

struct crange* crange_alloc(int nlevel);
void crange_free(struct crange *cr);
void crange_del(struct crange *cr, u64 k, u64 sz);
void crange_add(struct crange *cr, u64 k, u64 sz, void *v);
struct range* crange_search(struct crange *cr, u64 k, u64 sz, int mod);
int crange_foreach(struct crange *crk, int (*f)(struct range *r, void *st), void *st);
void crange_print(struct crange *cr, int);
#endif
>>>>>>> d61e3535

// e1000.c
extern int e1000irq;
extern int e1000init;
void            e1000intr(void);
int             e1000tx(void *buf, u32 len);
void            e1000hwaddr(u8 *hwaddr);

// exec.c
int             exec(char*, char**);

// file.c
struct file*    filealloc(void);
void            fileclose(struct file*);
struct file*    filedup(struct file*);
void            fileinit(void);
int             fileread(struct file*, char*, int n);
int             filestat(struct file*, struct stat*);
int             filewrite(struct file*, char*, int n);

// fs.c
int             namecmp(const char*, const char*);
struct inode*   dirlookup(struct inode*, char*);
struct inode*   ialloc(u32, short);
struct inode*   namei(const char*);
void            iput(struct inode*);
struct inode*   iget(u32 dev, u32 inum);
void            ilock(struct inode*, int writer);
void            iunlockput(struct inode*);
void            iupdate(struct inode*);
void            iunlock(struct inode*);
int             readi(struct inode*, char*, u32, u32);
void            stati(struct inode*, struct stat*);
int             writei(struct inode*, char*, u32, u32);
struct inode*   idup(struct inode*);
struct inode*   nameiparent(char*, char*);
int             dirlink(struct inode*, const char*, u32);
void            dir_init(struct inode *dp);
void	        dir_flush(struct inode *dp);

// gc.c
void            initgc(void);
void            initprocgc(struct proc *);
void            gc_begin_epoch();
void            gc_end_epoch();
void            gc_start(void);

#ifdef __cplusplus
class rcu_freed;
void            gc_delayed(rcu_freed *);
#endif

// hwvm.c
void            freevm(pml4e_t*);
pml4e_t*        setupkvm(void);
int             setupkshared(pml4e_t *pml4, char *kshared);
pme_t *         walkpgdir(pml4e_t*, const void*, int);

// hz.c
void            microdelay(u64);
u64             nsectime(void);
void            inithz(void);

// ide.c
void            ideinit(void);
void            ideintr(void);
void            iderw(struct buf*);

// ioapic.c
void            ioapicenable(int irq, int cpu);

// kalloc.c
typedef enum {
  slab_stack,
  slab_perf,
  slab_kshared,
} slab_t;
char*           kalloc(void);
void            kfree(void*);
void*           ksalloc(slab_t);
void            ksfree(slab_t, void*);
void*           kmalloc(u64);
void            kmfree(void*);
int             kmalign(void **p, int align, u64 size);
void            kmalignfree(void *);
void            verifyfree(char *ptr, u64 nbytes);
void            kminit(void);

// kbd.c
void            kbdintr(void);

// lapic.c
int             cpunum(void);
void            lapicstartap(u8, u32 addr);
void            lapiceoi(void);
void            lapic_tlbflush(u32);
void            lapic_sampconf(u32);
void            lapicpc(char mask);

// mp.c
extern int      ncpu;
int             mpbcpu(void);

// net.c
void            netfree(void *va);
void*           netalloc(void);
void            netrx(void *va, u16 len);
int             nettx(void *va, u16 len);
void            nethwaddr(u8 *hwaddr);

// picirq.c
void            picenable(int);
void            piceoi(void);

// pipe.c
int             pipealloc(struct file**, struct file**);
void            pipeclose(struct pipe*, int);
int             piperead(struct pipe*, char*, int);
int             pipewrite(struct pipe*, char*, int);

// proc.c
void            addrun(struct proc *);
struct proc*    copyproc(struct proc*);
void            exit(void);
int             fork(int);
int             growproc(int);
int             kill(int);
void            pinit(void);
void            procdumpall(void);
void            scheduler(void) __noret__;
void            sched(void);
void            userinit(void);
int             wait(void);
void            yield(void);
struct proc*    threadalloc(void (*fn)(void*), void *arg);

// prof.c
extern int profenable;
void            profreset(void);
void            profdump(void);


// rnd.c
u64             rnd();

// sampler.c
void            sampstart(void);
int             sampintr(struct trapframe*);
void            sampdump(void);
void            sampconf(void);

// spinlock.c
void            acquire(struct spinlock*);
int             tryacquire(struct spinlock*);
int             holding(struct spinlock*);
void            initlock(struct spinlock*, const char*, int);
void            destroylock(struct spinlock *lk);
void            release(struct spinlock*);

// syscall.c
int             argint64(int, u64*);
int             argint32(int n, int *ip);
int             argptr(int, char**, int);
int             argstr(int, char**);
int             fetchint64(uptr, u64*);
int             fetchstr(uptr, char**);
int             umemcpy(void*, void*, u64);
int             kmemcpy(void*, void*, u64);
void            syscall(void);

// string.c
int             memcmp(const void*, const void*, u32);
void*           memmove(void*, const void*, u32);
void*           memset(void*, int, u32);
void*           memcpy(void*, const void *, u32);
char*           safestrcpy(char*, const char*, u32);
unsigned int    strlen(const char*);
int             strncmp(const char*, const char*, u32);
char*           strncpy(char*, const char*, u32);
int             strcmp(const char *p, const char *q);

// swtch.S
void            swtch(struct context**, struct context*);

// trap.c
extern struct segdesc bootgdt[NSEGS];
void            pushcli(void);
void            popcli(void);
void            getcallerpcs(void*, uptr*, int);

// uart.c
void            uartputc(char c);
void            uartintr(void);

// vm.c
enum vmntype { EAGER, ONDEMAND };

struct vmap *   vmap_alloc(void);
struct vmnode*  vmn_alloc(u64, enum vmntype);
struct vmnode*  vmn_allocpg(u64);
int             vmap_insert(struct vmap*, struct vmnode *, uptr);
struct vma *    vmap_lookup(struct vmap*, uptr, uptr);
int             copyout(struct vmap *, uptr, void*, u64);
void            vmn_free(struct vmnode *);
void            switchuvm(struct proc*);
void            switchkvm(void);
int             pagefault(struct vmap *, uptr, u32);
void            vmap_decref(struct vmap *);
int             vmn_load(struct vmnode *, struct inode*, u64, u64);
int             vmap_remove(struct vmap *, uptr, u64);
void            updatepages(pml4e_t*, void*, void*, int);
struct vmap *   vmap_copy(struct vmap *, int);

// wq.c
int             wq_trywork(void);
int             wq_push(struct work *w);
void            wq_dump(void);
struct work *   allocwork(void);
void            freework(struct work *w);

// cilk.c
#if CILKENABLE
void            cilk_push(void *rip, u64 arg0, u64 arg1);
void            cilk_start(void);
void            cilk_end(void);
void            cilk_dump(void);
int             cilk_trywork(void);
void            initcilkframe(struct cilkframe *wq);
#else
#define cilk_push(rip, arg0, arg1) do { \
  void (*fn)(uptr, uptr) = rip; \
  fn(arg0, arg1); \
} while(0)
#define cilk_start() do { } while(0)
#define cilk_end() do { } while(0)
#define cilk_dump() do { } while(0)
#define cilk_trywork() 0
#define initcilkframe(x) do { } while (0)
#endif

// various init functions
void initpic(void);
void initioapic(void);
void inituart(void);
void initcga(void);
void initconsole(void);
void initpg(void);
void initmp(void);
void initlapic(void);
void inittls(void);
void inittrap(void);
void initseg(void);
void initkalloc(u64 mbaddr);
void initrcu(void);
void initproc(void);
void initbio(void);
void initinode(void);
void initdisk(void);
void inituser(void);
void initcilk(void);
void initsamp(void);
void initpci(void);
void initnet(void);
void initsched(void);
void initlockstat(void);
void initwq(void);

// syscalls
long sys_chdir(void);
long sys_close(void);
long sys_dup(void);
long sys_exec(void);
long sys_exit(void);
long sys_fork(void);
long sys_fstat(void);
long sys_getpid(void);
long sys_kill(void);
long sys_link(void);
long sys_mkdir(void);
long sys_mknod(void);
long sys_open(void);
long sys_pipe(void);
long sys_read(void);
long sys_sbrk(void);
long sys_sleep(void);
long sys_unlink(void);
long sys_wait(void);
long sys_write(void);
long sys_uptime(void);
long sys_map(void);
long sys_unmap(void);
long sys_halt(void);
long sys_socket(int, int, int);
long sys_bind(int, void*, int);
long sys_listen(int, int);
long sys_accept(int, void*, void*);
long sys_pread(int fd, void *ubuf, size_t count, off_t offset);
long sys_kernlet(int, size_t, off_t);

// other exported/imported functions
void cmain(u64 mbmagic, u64 mbaddr);
void mpboot(void);
void trapret(void);
void threadstub(void);
void threadhelper(void (*fn)(void *), void *arg);
<|MERGE_RESOLUTION|>--- conflicted
+++ resolved
@@ -54,41 +54,6 @@
 void            consoleintr(int(*)(void));
 
 #define assert(c)   if (!(c)) { cprintf("%s:%d: ", __FILE__, __LINE__); panic("assertion failure"); }
-
-// crange.c
-<<<<<<< HEAD
-=======
-#if __cplusplus
-#include "gc.hh"
-
-struct range : public rcu_freed {
-  u64 key;
-  u64 size;
-  void *value;
-  int curlevel;          // the current levels it appears on
-  int nlevel;            // the number of levels this range should appear
-  struct crange *cr;     // the crange this range is part of
-  struct range** next;   // one next pointer per level
-  struct spinlock *lock; // on separate cache line?
-
-  range() : rcu_freed("range") {}
-  void do_gc();
-} __mpalign__;
-
-struct crange {
-  int nlevel;                  // number of levels in the crange skip list
-  struct range crange_head;    // a crange skip list starts with a sentinel range (key 0, sz 0)
-};
-
-struct crange* crange_alloc(int nlevel);
-void crange_free(struct crange *cr);
-void crange_del(struct crange *cr, u64 k, u64 sz);
-void crange_add(struct crange *cr, u64 k, u64 sz, void *v);
-struct range* crange_search(struct crange *cr, u64 k, u64 sz, int mod);
-int crange_foreach(struct crange *crk, int (*f)(struct range *r, void *st), void *st);
-void crange_print(struct crange *cr, int);
-#endif
->>>>>>> d61e3535
 
 // e1000.c
 extern int e1000irq;
