#include "mmu.h"

#define KBASE   0xFFFFFF0000000000ull
#define USERTOP 0x0000800000000000ull

#define KCSEG (2<<3)  /* kernel code segment */
#define KDSEG (3<<3)  /* kernel data segment */

#define NULL ((void *)0)

static inline uptr v2p(void *a) { return (uptr) a  - KBASE; }
static inline void *p2v(uptr a) { return (void *) a + KBASE; }

#define NELEM(x) (sizeof(x)/sizeof((x)[0]))

#define cmpswap(ptr, old, new) __sync_bool_compare_and_swap(ptr, old, new)
#define subfetch(ptr, val)     __sync_sub_and_fetch(ptr, val)
#define fetchadd(ptr, val)     __sync_fetch_and_add(ptr, val)
#define __offsetof             offsetof

struct trapframe;
struct spinlock;
struct condvar;
struct wqframe;
struct context;
struct vmnode;
struct inode;
struct node;
struct file;
struct stat;
struct proc;
struct vmap;
struct pipe;

// bio.c
void            binit(void);
struct buf*     bread(u32, u64, int writer);
void            brelse(struct buf*, int writer);
void            bwrite(struct buf*);

#if 0
// bonsai.c
struct kv {
  u64 key;
  void *val;
};

struct kv*      tree_find(struct node *n, u64 key);
struct kv*      tree_find_gt(struct node *n, u64 key);
struct node*    tree_insert(struct node *n, struct kv *kv);
struct node*    tree_remove(struct node *n, u64 key);
int             tree_foreach(struct node *n, int (*cb)(struct kv* kv, void *), void *);
void            tree_test(void);
#endif

// cga.c
void            cgaputc(int c);

// condvar.c
extern u64 ticks;
extern struct spinlock tickslock;
extern struct condvar cv_ticks;
void            initcondvar(struct condvar *, char *);
void            cv_sleep(struct condvar *cv, struct spinlock*);
void            cv_sleepto(struct condvar *cv, struct spinlock*, u64);
void            cv_wakeup(struct condvar *cv);
void            cv_tick(void);

// console.c
void            cprintf(const char*, ...);
void            panic(const char*) __attribute__((noreturn));
void            snprintf(char *buf, u32 n, char *fmt, ...);
void            consoleintr(int(*)(void));

<<<<<<< HEAD
// crange.c

struct clist_range {
  u64 key;
  u64 size;
  void *value;
  int curlevel;
  int nlevel;
  struct crange *cr;
  struct clist_range** next;  // one next pointer per level
  struct spinlock *lock; // on separate cache line?
} __mpalign__;

struct crange;

struct crange* crange_init(int nlevel);
void crange_del(struct crange *cr, u64 k, u64 sz);
void crange_add(struct crange *cr, u64 k, u64 sz, void *v);
struct clist_range* crange_search(struct crange *cr, u64 k);
int crange_foreach(struct crange *crk, int (*f)(struct clist_range *r, void *st), void *st);
void crange_print(struct crange *cr, int);
=======
// e1000.c
extern int e1000irq;
void            e1000intr(void);
int             e1000tx(void *buf, u32 len);
>>>>>>> 69db41a0

// exec.c
int             exec(char*, char**);

// file.c
struct file*    filealloc(void);
void            fileclose(struct file*);
struct file*    filedup(struct file*);
void            fileinit(void);
int             fileread(struct file*, char*, int n);
int             filestat(struct file*, struct stat*);
int             filewrite(struct file*, char*, int n);

// fs.c
int             namecmp(const char*, const char*);
struct inode*   dirlookup(struct inode*, char*);
struct inode*   ialloc(u32, short);
struct inode*   namei(char*);
void            iput(struct inode*);
struct inode*   iget(u32 dev, u32 inum);
void            ilock(struct inode*, int writer);
void            iunlockput(struct inode*);
void            iupdate(struct inode*);
void            iunlock(struct inode*);
int             readi(struct inode*, char*, u32, u32);
void            stati(struct inode*, struct stat*);
int             writei(struct inode*, char*, u32, u32);
struct inode*   idup(struct inode*);
struct inode*   nameiparent(char*, char*);
int             dirlink(struct inode*, char*, u32);
void            dir_init(struct inode *dp);
void	        dir_flush(struct inode *dp);

// gc.c
void            initgc(void);
void            gc_begin_epoch();
void            gc_end_epoch();
void            gc_delayed(void*, void (*dofree)(void*));
void            gc_delayed2(int, u64, void (*dofree)(int, u64));
void            gc_start(void);

// hwvm.c
void            freevm(pml4e_t*);
pml4e_t*        setupkvm(void);
pme_t *         walkpgdir(pml4e_t*, const void*, int);

// hz.c
void            microdelay(u64);
u64             nsectime(void);

// ide.c
void            ideinit(void);
void            ideintr(void);
void            iderw(struct buf*);

// ioapic.c
void            ioapicenable(int irq, int cpu);

// kalloc.c
typedef enum {
  slab_stack,
  slab_perf,
} slab_t;
char*           kalloc(void);
void*           ksalloc(slab_t);
void            kfree(void *);
void*           kmalloc(u64);
void            kmfree(void*);

// kbd.c
void            kbdintr(void);

// lapic.c
int             cpunum(void);
void            lapicstartap(u8, u32 addr);
void            lapiceoi(void);
void            lapic_tlbflush(u32);
void            lapic_sampconf(u32);
void            lapicpc(char mask);

// mp.c
extern int      ncpu;
int             mpbcpu(void);

// net.c
void            netfree(void *va);
void*           netalloc(void);
void            netrx(void *va, u16 len);

// ns.c
enum {
  nskey_int = 1,
  nskey_ii,
  nskey_str,
  nskey_dirname,
  nskey_iis
};

struct nskey {
  int type;
  union {
    u64 i;
    struct {
      u64 a;
      u64 b;
    } ii;
    char *s;
    char *dirname;
    struct {
      u64 a;
      u64 b;
      char *s;
    } iis;
  } u;
};

#define KI(v)	    (struct nskey){.type=nskey_int,.u.i=v}
#define KII(x,y)    (struct nskey){.type=nskey_ii,.u.ii.a=x,.u.ii.b=y}
#define KS(v)	    (struct nskey){.type=nskey_str,.u.s=v}
#define KD(v)	    (struct nskey){.type=nskey_dirname,.u.dirname=v}
#define KIIS(x,y,z) (struct nskey){.type=nskey_iis,.u.iis.a=x, \
						   .u.iis.b=y, \
						   .u.iis.s=z}

void            nsinit(void);
struct ns*      nsalloc(int allowdup);
void		nsfree(struct ns*);
u64             ns_allockey(struct ns*);
int             ns_insert(struct ns*, struct nskey key, void*);
void*           ns_lookup(struct ns*, struct nskey key);
void*           ns_remove(struct ns *ns, struct nskey key, void *val); // removed val
void*           ns_enumerate(struct ns *ns, void *(*f)(void *, void *, void *), void *arg);
void*           ns_enumerate_key(struct ns *ns, struct nskey key, void *(*f)(void *, void *), void *arg);

// picirq.c
void            picenable(int);
void            piceoi(void);

// pipe.c
int             pipealloc(struct file**, struct file**);
void            pipeclose(struct pipe*, int);
int             piperead(struct pipe*, char*, int);
int             pipewrite(struct pipe*, char*, int);

// proc.c
void            addrun(struct proc *);
struct proc*    copyproc(struct proc*);
void            exit(void);
int             fork(int);
int             growproc(int);
int             kill(int);
void            pinit(void);
void            procdumpall(void);
void            scheduler(void) __attribute__((noreturn));
void            sched(void);
void            userinit(void);
int             wait(void);
void            yield(void);
void            migrate(struct proc *);
struct proc*    threadalloc(void (*fn)(void*), void *arg);

// prof.c
extern int profenable;
void            profreset(void);
void            profdump(void);


// rnd.c
u64             rnd();

// sampler.c
void            sampstart(void);
int             sampintr(struct trapframe*);
void            sampdump(void);
void            sampconf(void);

// spinlock.c
void            acquire(struct spinlock*);
int             tryacquire(struct spinlock*);
void            getcallerpcs(void*, uptr*);
int             holding(struct spinlock*);
void            initlock(struct spinlock*, char*);
void            release(struct spinlock*);
void            pushcli(void);
void            popcli(void);

// syscall.c
int             argint64(int, u64*);
int             argint32(int n, int *ip);
int             argptr(int, char**, int);
int             argstr(int, char**);
int             fetchint64(uptr, u64*);
int             fetchstr(uptr, char**);
void            syscall(void);

// string.c
int             memcmp(const void*, const void*, u32);
void*           memmove(void*, const void*, u32);
void*           memset(void*, int, u32);
char*           safestrcpy(char*, const char*, int);
int             strlen(const char*);
int             strncmp(const char*, const char*, u32);
char*           strncpy(char*, const char*, int);
int             strcmp(const char *p, const char *q);

// swtch.S
void            swtch(struct context**, struct context*);

// trap.c
extern struct segdesc bootgdt[NSEGS];

// uart.c
void            uartputc(char c);
void            uartintr(void);

// vm.c
struct vmap *   vmap_alloc(void);
struct vmnode*  vmn_alloc(u64, u32);
struct vmnode*  vmn_allocpg(u64);
int             vmap_insert(struct vmap*, struct vmnode *, uptr);
struct vma *    vmap_lookup(struct vmap*, uptr, uptr);
int             copyout(struct vmap *, uptr, void*, u64);
void            vmn_free(struct vmnode *);
void            switchuvm(struct proc*);
void            switchkvm(void);
int             pagefault(struct vmap *, uptr, u32);
void            vmap_decref(struct vmap *);
int             vmn_load(struct vmnode *, struct inode*, u64, u64);
int             vmap_remove(struct vmap *, uptr, u64);
void            updatepages(pml4e_t*, void*, void*, int);
struct vmap *   vmap_copy(struct vmap *, int);

// wq.c
#if WQENABLE
void            wq_push(void *rip, u64 arg0, u64 arg1);
void            wq_start(void);
void            wq_end(void);
void            wq_dump(void);
int             wq_trywork(void);
void            initwqframe(struct wqframe *wq);
#else
#define wq_push(rip, arg0, arg1) do { \
  void (*fn)(uptr, uptr) = rip; \
  fn(arg0, arg1); \
} while(0)
#define wq_start() do { } while(0)
#define wq_end() do { } while(0)
#define wq_dump() do { } while(0)
#define wq_trywork() 0
#define initwqframe(x) do { } while (0)
#endif<|MERGE_RESOLUTION|>--- conflicted
+++ resolved
@@ -72,7 +72,7 @@
 void            snprintf(char *buf, u32 n, char *fmt, ...);
 void            consoleintr(int(*)(void));
 
-<<<<<<< HEAD
+
 // crange.c
 
 struct clist_range {
@@ -94,12 +94,11 @@
 struct clist_range* crange_search(struct crange *cr, u64 k);
 int crange_foreach(struct crange *crk, int (*f)(struct clist_range *r, void *st), void *st);
 void crange_print(struct crange *cr, int);
-=======
+
 // e1000.c
 extern int e1000irq;
 void            e1000intr(void);
 int             e1000tx(void *buf, u32 len);
->>>>>>> 69db41a0
 
 // exec.c
 int             exec(char*, char**);
