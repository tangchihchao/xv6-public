// Physical memory allocator, intended to allocate
// memory for user processes, kernel stacks, page table pages,
// and pipe buffers. Allocates 4096-byte pages.

#include "types.h"
#include "defs.h"
#include "param.h"
#include "memlayout.h"
#include "mmu.h"
#include "spinlock.h"
#include "condvar.h"
#include "queue.h"
#include "proc.h"
#include "kalloc.h"
#include "xv6-mtrace.h"

void kminit(void);

struct kmem kmems[NCPU];
extern char end[]; // first address after kernel loaded from ELF file
<<<<<<< HEAD
char *newend;
=======
enum { kalloc_memset = 0 };
>>>>>>> b77567ba

static int kinited __attribute__ ((aligned (CACHELINE)));


// simple page allocator to get off the ground during boot
char *
pgalloc(void)
{
  if (newend == 0)
    newend = end;

  void *p = (void*)PGROUNDUP((uint)newend);
  memset(p, 0, PGSIZE);
  newend = newend + PGSIZE;
  return p;
}

static void __attribute__((unused))
kmemprint(void)
{
  cprintf("free pages: [ ");
  for (uint i = 0; i < NCPU; i++)
    if (i == cpu->id)
      cprintf("<%d> ", kmems[i].nfree);
    else
      cprintf("%d ", kmems[i].nfree);
  cprintf("]\n");
}

//PAGEBREAK: 21
// Free the page of physical memory pointed at by v,
// which normally should have been returned by a
// call to kalloc().  (The exception is when
// initializing the allocator; see kinit above.)
static void
kfree_pool(struct kmem *m, char *v)
{
  struct run *r;

  if((uint)v % PGSIZE || v < end || v2p(v) >= PHYSTOP) {
    panic("kfree_pool");
  }

  // Fill with junk to catch dangling refs.
  if (kinited && kalloc_memset)
    memset(v, 1, PGSIZE);

  acquire(&m->lock);
  r = (struct run*)v;
  r->next = m->freelist;
  m->freelist = r;
  m->nfree++;
  release(&m->lock);

  if (kinited)
    mtrace_label_register(mtrace_label_block,
			  r,
			  0,
			  0,
			  0,
			  RET_EIP());
}

void
kfree(char *v)
{
  kfree_pool(kmem, v);
}

// Initialize free list of physical pages.
void
kinit(void)
{
  char *p;

  for (int c = 0; c < NCPU; c++) {
    kmems[c].name[0] = (char) c + '0';
    safestrcpy(kmems[c].name+1, "kmem", MAXNAME-1);
    initlock(&kmems[c].lock, kmems[c].name);
  }

  p = (char*)PGROUNDUP((uint)newend);
  for(; p + PGSIZE <= (char*)p2v(PHYSTOP); p += PGSIZE) {
    kfree_pool(&kmems[((uintptr_t) v2p(p)) / (PHYSTOP/NCPU)], p);
  }
  kminit();
  kinited = 1;
}

// Allocate one 4096-byte page of physical memory.
// Returns a pointer that the kernel can use.
// Returns 0 if the memory cannot be allocated.
char*
kalloc(void)
{
  struct run *r = 0;

  //  cprintf("%d: kalloc 0x%x 0x%x 0x%x 0x%x 0%x\n", cpu->id, kmem, &kmems[cpu->id], kmem->freelist, PHYSTOP, kmems[1].freelist);

  uint startcpu = cpu->id;
  for (uint i = 0; r == 0 && i < NCPU; i++) {
    int cn = (i + startcpu) % NCPU;
    struct kmem *m = &kmems[cn];
    acquire(&m->lock);
    r = m->freelist;
    if (r) {
      m->freelist = r->next;
      m->nfree--;
    }
    release(&m->lock);
  }

  if (r == 0) {
    cprintf("kalloc: out of memory\n");
    kmemprint();
    return 0;
  }

  mtrace_label_register(mtrace_label_block,
			r,
			4096,
			"kalloc",
			sizeof("kalloc"),
			RET_EIP());

  if (kalloc_memset)
    memset(r, 2, PGSIZE);
  return (char*)r;
}


// Memory allocator by Kernighan and Ritchie,
// The C programming Language, 2nd ed.  Section 8.7.

typedef struct header {
  struct header *ptr;
  uint size;   // in multiples of sizeof(Header)
} __attribute__ ((aligned (CACHELINE))) Header;

static struct freelist {
  Header base;
  Header *freep;   // last allocated block
  struct spinlock lock;
  char name[MAXNAME];
} freelists[NCPU];

void
kminit(void)
{
  for (int c = 0; c < NCPU; c++) {
    freelists[c].name[0] = (char) c + '0';
    safestrcpy(freelists[c].name+1, "freelist", MAXNAME-1);
    initlock(&freelists[c].lock, freelists[c].name);
  }
}

static void
domfree(void *ap)
{
  Header *bp, *p;

  bp = (Header*)ap - 1;
  for(p = freelists[cpu->id].freep; !(bp > p && bp < p->ptr); p = p->ptr)
    if(p >= p->ptr && (bp > p || bp < p->ptr))
      break;
  if(bp + bp->size == p->ptr){
    bp->size += p->ptr->size;
    bp->ptr = p->ptr->ptr;
  } else
    bp->ptr = p->ptr;
  if(p + p->size == bp){
    p->size += bp->size;
    p->ptr = bp->ptr;
  } else
    p->ptr = bp;
  freelists[cpu->id].freep = p;
}

void
kmfree(void *ap)
{
  acquire(&freelists[cpu->id].lock);
  domfree(ap);
  mtrace_label_register(mtrace_label_heap,
			ap,
			0,
			0,
			0,
			RET_EIP());
  release(&freelists[cpu->id].lock);
}

// Caller should hold free_locky
static Header*
morecore(uint nu)
{
  char *p;
  Header *hp;
  static uint units_per_page = PGSIZE / sizeof(Header);

  if(nu != units_per_page) {
    if (nu > units_per_page)
      panic("morecore");
    nu = units_per_page;   // we allocate nu * sizeof(Header)
  }
  p = kalloc();
  if(p == 0)
    return 0;
  hp = (Header*)p;
  hp->size = nu;
  domfree((void*)(hp + 1));
  return freelists[cpu->id].freep;
}

void*
kmalloc(uint nbytes)
{
  Header *p, *prevp;
  uint nunits;
  void *r = 0;

  acquire(&freelists[cpu->id].lock);
  nunits = (nbytes + sizeof(Header) - 1)/sizeof(Header) + 1;
  if((prevp = freelists[cpu->id].freep) == 0){
    freelists[cpu->id].base.ptr = freelists[cpu->id].freep = prevp = &freelists[cpu->id].base;
    freelists[cpu->id].base.size = 0;
  }
  for(p = prevp->ptr; ; prevp = p, p = p->ptr){
    if(p->size >= nunits){
      if(p->size == nunits)
        prevp->ptr = p->ptr;
      else {
        p->size -= nunits;
        p += p->size;
        p->size = nunits;
      }
      freelists[cpu->id].freep = prevp;
      r = (void*)(p + 1);
      break;
    }
    if(p == freelists[cpu->id].freep)
      if((p = morecore(nunits)) == 0)
        break;
  }
  release(&freelists[cpu->id].lock);

  if (r)
    mtrace_label_register(mtrace_label_heap,
			  r,
			  nbytes,
			  "kmalloc",
			  sizeof("kmalloc"),
			  RET_EIP());
  return r;
}<|MERGE_RESOLUTION|>--- conflicted
+++ resolved
@@ -18,11 +18,8 @@
 
 struct kmem kmems[NCPU];
 extern char end[]; // first address after kernel loaded from ELF file
-<<<<<<< HEAD
 char *newend;
-=======
 enum { kalloc_memset = 0 };
->>>>>>> b77567ba
 
 static int kinited __attribute__ ((aligned (CACHELINE)));
 
