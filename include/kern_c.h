#include "mmu.h"
#include "lib.h"

struct ipcmsg;

// console.c
void            consoleintr(int(*)(void));

// kbd.c
void            kbdintr(void);

// swtch.S
struct context;
void            swtch(struct context**, struct context*);

// trap.c
extern struct segdesc bootgdt[NSEGS];

// syscalls
struct stat;

long sys_chdir(const char*);
long sys_close(int);
long sys_dup(int);
long sys_exec(const char*, u64);
long sys_exit(void);
long sys_fork(int);
long sys_fstat(int, struct stat*);
long sys_getpid(void);
long sys_kill(int);
long sys_link(const char*, const char*);
long sys_mkdir(const char*);
long sys_mknod(const char*, int, int);
long sys_openat(int, const char*, int);
long sys_pipe(int*);
long sys_read(int, char*, int);
long sys_sbrk(int);
long sys_sleep(int);
long sys_unlink(const char*);
long sys_wait(void);
long sys_write(int, char*, int);
long sys_uptime(void);
long sys_map(uptr, u64);
long sys_unmap(uptr, u64);
long sys_halt(void);
long sys_socket(int, int, int);
long sys_bind(int, void*, int);
long sys_listen(int, int);
long sys_accept(int, void*, void*);
long sys_pread(int fd, void *ubuf, size_t count, off_t offset);
long sys_async(int, size_t, off_t, u32, u32);
long sys_script(void *addr, u64 len, u64 chunk);
long sys_setfs(u64 base);
<<<<<<< HEAD
long sys_wqwait(void);
=======
long sys_setaffinity(int cpu);
>>>>>>> 492d8f96
extern long (*syscalls[])(u64, u64, u64, u64, u64);

// other exported/imported functions
void cmain(u64 mbmagic, u64 mbaddr);
void mpboot(void);
void trapret(void);
void threadstub(void);
void threadhelper(void (*fn)(void *), void *arg);

struct trapframe;
void trap(struct trapframe *tf);
void sysentry(void);
u64 sysentry_c(u64 a0, u64 a1, u64 a2, u64 a3, u64 a4, u64 num);<|MERGE_RESOLUTION|>--- conflicted
+++ resolved
@@ -51,11 +51,8 @@
 long sys_async(int, size_t, off_t, u32, u32);
 long sys_script(void *addr, u64 len, u64 chunk);
 long sys_setfs(u64 base);
-<<<<<<< HEAD
 long sys_wqwait(void);
-=======
 long sys_setaffinity(int cpu);
->>>>>>> 492d8f96
 extern long (*syscalls[])(u64, u64, u64, u64, u64);
 
 // other exported/imported functions
