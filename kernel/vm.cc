#include "types.h"
#include "amd64.h"
#include "mmu.h"
#include "cpu.hh"
#include "kernel.hh"
#include "bits.hh"
#include "spinlock.h"
#include "kalloc.hh"
#include "queue.h"
#include "condvar.h"
#include "proc.hh"
#include "vm.hh"
#include "gc.hh"
#include "crange.hh"
#include "cpputil.hh"
#include "sperf.hh"
#include "uwq.hh"

enum { vm_debug = 0 };

/*
 * vmnode
 */

vmnode::vmnode(u64 npg, vmntype ntype, inode *i, u64 off, u64 s)
  : npages(npg), type(ntype), ip(i), offset(off), sz(s), ref_(0)
{
  if (npg > NELEM(page))
    panic("vmnode too big\n");
  memset(page, 0, npg * sizeof(page[0]));
  if (type == EAGER && ip) {
    assert(allocpg() == 0);
    assert(demand_load() == 0);
  }
}

vmnode::~vmnode()
{
  for(u64 i = 0; i < npages; i++)
    if (page[i])
      kfree(page[i]);
  if (ip)
    iput(ip);
}

void
vmnode::decref(void)
{
  if(--ref_ == 0)
    delete this;
}

void
vmnode::incref(void)
{
  ++ref_;
}

u64
vmnode::ref(void)
{
  return ref_.load();
}

int
vmnode::allocpg()
{
  for(u64 i = 0; i < npages; i++) {
    if (page[i])
      continue;

    char *p = kalloc();
    if (!p) {
      cprintf("allocpg: out of memory, leaving half-filled vmnode\n");
      return -1;
    }

    memset(p, 0, PGSIZE);
    if(!cmpxch(&page[i], (char*) 0, p))
      kfree(p);
  }
  return 0;
}

vmnode *
vmnode::copy()
{
  vmnode *c = new vmnode(npages, type,
                         (type==ONDEMAND) ? idup(ip) : 0,
                         offset, sz);
  if(c == 0)
    return 0;

  if (!page[0])   // If first page is absent, all pages are absent
    return c;

  if (c->allocpg() < 0) {
    cprintf("vmn_copy: out of memory\n");
    delete c;
    return 0;
  }
  for(u64 i = 0; i < npages; i++)
    if (page[i])
      memmove(c->page[i], page[i], PGSIZE);

  return c;
}

int
vmnode::demand_load()
{
  for (u64 i = 0; i < sz; i += PGSIZE) {
    char *p = page[i / PGSIZE];
    s64 n;
    if (sz - i < PGSIZE)
      n = sz - i;
    else
      n = PGSIZE;

    /*
     * Possible race condition with concurrent demand_load() calls,
     * if the underlying inode's contents change..
     */
    if (readi(ip, p, offset+i, n) != n)
      return -1;
  }
  return 0;
}

/*
 * vma
 */

vma::vma(vmap *vmap, uptr start, uptr end, enum vmatype vtype, vmnode *vmn) :
#if VM_CRANGE
    range(&vmap->cr, start, end-start),
#endif
    vma_start(start), vma_end(end), va_type(vtype), n(vmn)
{
  if (n)
    n->incref();
}

vma::~vma()
{
  if (n)
    n->decref();
}

/*
 * vmap
 */

vmap*
vmap::alloc(void)
{
  return new vmap();
}

vmap::vmap() : 
#if VM_CRANGE
  cr(10),
#endif
#if VM_RADIX
  rx(PGSHIFT),
#endif
  ref(1), pml4(setupkvm()), kshared((char*) ksalloc(slab_kshared)),
  brk_(0)
{
  initlock(&brklock_, "brk_lock", LOCKSTAT_VM);
  if (pml4 == 0) {
    cprintf("vmap_alloc: setupkvm out of memory\n");
    goto err;
  }

  if (kshared == nullptr) {
    cprintf("vmap::vmap: kshared out of memory\n");
    goto err;
  }

  if (mapkva(pml4, kshared, KSHARED, KSHAREDSIZE)) {
    cprintf("vmap::vmap: mapkva out of memory\n");
    goto err;
  }

  return;

 err:
  if (kshared)
    ksfree(slab_kshared, kshared);
  if (pml4)
    freevm(pml4);
}

vmap::~vmap()
{
  if (kshared)
    ksfree(slab_kshared, kshared);
  if (pml4)
    freevm(pml4);
  destroylock(&brklock_);
}

void
vmap::decref()
{
  if (--ref == 0)
    delete this;
}

void
vmap::incref()
{
  ++ref;
}

bool
vmap::replace_vma(vma *a, vma *b)
{
#if VM_CRANGE
  auto span = cr.search_lock(a->vma_start, a->vma_end - a->vma_start);
#endif
#if VM_RADIX
  auto span = rx.search_lock(a->vma_start, a->vma_end - a->vma_start);
#endif
  if (a->deleted())
    return false;
  for (auto e: span)
    assert(a == e);
#if VM_CRANGE
  span.replace(b);
#endif
#if VM_RADIX
  span.replace(a->vma_start, b->vma_start-a->vma_start, 0);
  span.replace(b->vma_start, b->vma_end-b->vma_start, b);
  span.replace(b->vma_end, a->vma_end-b->vma_end, 0);
#endif
  return true;
}

vmap*
vmap::copy(int share)
{
  vmap *nm = new vmap();
  if(nm == 0)
    return 0;

#if VM_CRANGE
  for (auto r: cr) {
#endif
#if VM_RADIX
  void *last = 0;
  for (auto r: rx) {
    if (!r || r == last)
      continue;
    last = r;
#endif
    vma *e = (vma *) r;

    struct vma *ne;
    if (share) {
      ne = new vma(nm, e->vma_start, e->vma_end, COW, e->n);

      // if the original vma wasn't COW, replace it with a COW vma
      if (e->va_type != COW) {
        vma *repl = new vma(this, e->vma_start, e->vma_end, COW, e->n);
        replace_vma(e, repl);
#if VM_RADIX
        last = repl;
#endif
        updatepages(pml4, e->vma_start, e->vma_end, [](atomic<pme_t>* p) {
            for (;;) {
              pme_t v = p->load();
              if (v & PTE_LOCK)
                continue;
              if (!(v & PTE_P) || !(v & PTE_U) || !(v & PTE_W) ||
                  cmpxch(p, v, PTE_ADDR(v) | PTE_P | PTE_U | PTE_COW))
                break;
            }
          });
      }
    } else {
      ne = new vma(nm, e->vma_start, e->vma_end, PRIVATE, e->n->copy());
    }

    if (ne == 0)
      goto err;

    if (ne->n == 0) {
      delete ne;
      goto err;
    }

#if VM_CRANGE
    auto span = nm->cr.search_lock(ne->vma_start, ne->vma_end - ne->vma_start);
#endif
#if VM_RADIX
    auto span = nm->rx.search_lock(ne->vma_start, ne->vma_end - ne->vma_start);
#endif
    for (auto x: span) {
#if VM_RADIX
      if (!x)
        continue;
#endif
      cprintf("non-empty span 0x%lx--0x%lx in %p: %p\n",
              ne->vma_start, ne->vma_end, nm, x);
      assert(0);  /* span must be empty */
    }
#if VM_CRANGE
    span.replace(ne);
#endif
#if VM_RADIX
    span.replace(ne->vma_start, ne->vma_end-ne->vma_start, ne);
#endif
  }

  if (share)
    tlbflush();  // Reload hardware page table

  nm->brk_ = brk_;

  return nm;

 err:
  delete nm;
  return 0;
}

// Does any vma overlap start..start+len?
// If yes, return the vma pointer.
// If no, return 0.
// This code can't handle regions at the very end
// of the address space, e.g. 0xffffffff..0x0
// We key vma's by their end address.
vma *
vmap::lookup(uptr start, uptr len)
{
  if (start + len < start)
    panic("vmap::lookup bad len");

#if VM_CRANGE
  auto r = cr.search(start, len);
#endif
#if VM_RADIX
  assert(len <= PGSIZE);
  auto r = rx.search(start);
#endif
  if (r != 0) {
    vma *e = (vma *) r;
    if (e->vma_end <= e->vma_start)
      panic("malformed va");
    if (e->vma_start < start+len && e->vma_end > start)
      return e;
  }

  return 0;
}

int
vmap::insert(vmnode *n, uptr vma_start, int dotlb)
{
  ANON_REGION("vmap::insert", &perfgroup);

  vma *e;
  bool replaced = false;

  {
    // new scope to release the search lock before tlbflush
    u64 len = n->npages * PGSIZE;
#if VM_CRANGE
    auto span = cr.search_lock(vma_start, len);
#endif
#if VM_RADIX
    auto span = rx.search_lock(vma_start, len);
#endif
    for (auto r: span) {
#if VM_RADIX
      if (!r)
        continue;
#endif
      vma *rvma = (vma*) r;
      cprintf("vmap::insert: overlap with %p: 0x%lx--0x%lx\n",
              rvma, rvma->vma_start, rvma->vma_end);
      return -1;
    }

    // XXX handle overlaps, set replaced=true

    e = new vma(this, vma_start, vma_start+len, PRIVATE, n);
    if (e == 0) {
      cprintf("vmap::insert: out of vmas\n");
      return -1;
    }

#if VM_CRANGE
    span.replace(e);
#endif
#if VM_RADIX
    span.replace(e->vma_start, e->vma_end-e->vma_start, e);
#endif
  }

  bool needtlb = false;
  if (replaced)
    updatepages(pml4, e->vma_start, e->vma_end, [&needtlb](atomic<pme_t> *p) {
        for (;;) {
          pme_t v = p->load();
          if (v & PTE_LOCK)
            continue;
          if (!(v & PTE_P))
            break;
          if (cmpxch(p, v, (pme_t) 0)) {
            needtlb = true;
            break;
          }
        }
      });
  if (needtlb && dotlb)
    tlbflush();
  return 0;
}

int
vmap::remove(uptr vma_start, uptr len)
{
  {
    // new scope to release the search lock before tlbflush
    uptr vma_end = vma_start + len;

#if VM_CRANGE
    auto span = cr.search_lock(vma_start, len);
#endif
#if VM_RADIX
    auto span = rx.search_lock(vma_start, len);
#endif
    for (auto r: span) {
      vma *rvma = (vma*) r;
      if (rvma->vma_start < vma_start || rvma->vma_end > vma_end) {
        cprintf("vmap::remove: partial unmap not supported\n");
        return -1;
      }
    }

    // XXX handle partial unmap

#if VM_CRANGE
    span.replace(0);
#endif
#if VM_RADIX
    span.replace(vma_start, len, 0);
#endif
  }

  bool needtlb = false;
  updatepages(pml4, vma_start, vma_start + len, [&needtlb](atomic<pme_t> *p) {
      for (;;) {
        pme_t v = p->load();
        if (v & PTE_LOCK)
          continue;
        if (!(v & PTE_P))
          break;
        if (cmpxch(p, v, (pme_t) 0)) {
          needtlb = true;
          break;
        }
      }
    });
  if (needtlb)
    tlbflush();
  return 0;
}

/*
 * pagefault handling code on vmap
 */

int
vmap::pagefault_wcow(vma *m)
{
  // Always make a copy of n, even if this process has the only ref, 
  // because other processes may change ref count while this process 
  // is handling wcow.
  struct vmnode *nodecopy = m->n->copy();
  if (nodecopy == 0) {
    cprintf("pagefault_wcow: out of mem\n");
    return -1;
  }

  vma *repl = new vma(this, m->vma_start, m->vma_end, PRIVATE, nodecopy);

  replace_vma(m, repl);
  updatepages(pml4, m->vma_start, m->vma_end, [](atomic<pme_t> *p) {
      for (;;) {
        pme_t v = p->load();
        if (v & PTE_LOCK)
          continue;
        if (cmpxch(p, v, (pme_t) 0))
          break;
      }
    });

  return 0;
}

int
vmap::pagefault(uptr va, u32 err)
{
  if (va >= USERTOP)
    return -1;

  atomic<pme_t> *pte = walkpgdir(pml4, va, 1);
  if (pte == nullptr) {
    cprintf("pagefault: couldn't allocate page table\n");
    return -1;
  }

 retry:
  pme_t ptev = pte->load();

  // optimize checks of args to syscals
  if ((ptev & (PTE_P|PTE_U|PTE_W)) == (PTE_P|PTE_U|PTE_W)) {
    // XXX using pagefault() as a security check in syscalls is prone to races
    return 0;
  }

  if (ptev & PTE_LOCK) {
    // locked, might as well wait for the other pagefaulting core..
    goto retry;
  }

  scoped_gc_epoch gc;
  vma *m = lookup(va, 1);
  if (m == 0)
    return -1;

  u64 npg = (PGROUNDDOWN(va) - m->vma_start) / PGSIZE;
  if (vm_debug)
    cprintf("pagefault: err 0x%x va 0x%lx type %d ref %lu pid %d\n",
            err, va, m->va_type, m->n->ref(), myproc()->pid);

  if (m->n && !m->n->page[npg])
    if (m->n->allocpg() < 0)
      panic("pagefault: couldn't allocate pages");

  if (m->n && m->n->type == ONDEMAND)
    if (m->n->demand_load() < 0)
      panic("pagefault: couldn't load");

  if (m->va_type == COW && (err & FEC_WR)) {
    if (pagefault_wcow(m) < 0)
      return -1;

    tlbflush();
    goto retry;
  }

  if (!cmpxch(pte, ptev, ptev | PTE_LOCK))
    goto retry;

  if (m->deleted()) {
    *pte = ptev;
    goto retry;
  }

  if (m->va_type == COW) {
    *pte = v2p(m->n->page[npg]) | PTE_P | PTE_U | PTE_COW;
  } else {
<<<<<<< HEAD
    if (m->n->ref() != 1)
      panic("vmap::pagefault: ref %lu va %lx", m->n->ref(), va);
=======
>>>>>>> 1efb8580
    *pte = v2p(m->n->page[npg]) | PTE_P | PTE_U | PTE_W;
  }

  return 1;
}

int
pagefault(struct vmap *vmap, uptr va, u32 err)
{
  return vmap->pagefault(va, err);
}

// Copy len bytes from p to user address va in vmap.
// Most useful when vmap is not the current page table.
int
vmap::copyout(uptr va, void *p, u64 len)
{
  char *buf = (char*)p;
  while(len > 0){
    uptr va0 = (uptr)PGROUNDDOWN(va);
    scoped_gc_epoch gc;
    vma *vma = lookup(va, 1);
    if(vma == 0)
      return -1;

    vma->n->allocpg();
    uptr pn = (va0 - vma->vma_start) / PGSIZE;
    char *p0 = vma->n->page[pn];
    if(p0 == 0)
      panic("copyout: missing page");
    uptr n = PGSIZE - (va - va0);
    if(n > len)
      n = len;
    memmove(p0 + (va - va0), buf, n);
    len -= n;
    buf += n;
    va = va0 + PGSIZE;
  }
  return 0;
}

int
vmap::sbrk(ssize_t n, uptr *addr)
{
  scoped_acquire xlock(&brklock_);
  auto curbrk = brk_;
  *addr = curbrk;

  if(n < 0 && 0 - n <= curbrk){
    brk_ += n;
    return 0;
  }

  if(n < 0 || n > USERTOP || curbrk + n > USERTOP)
    return -1;

  // look one page ahead, to check if the newly allocated region would
  // abut the next-higher vma? we can't allow that, since then a future
  // sbrk() would start to use the next region (e.g. the stack).
  uptr newstart = PGROUNDUP(curbrk);
  s64 newn = PGROUNDUP(n + curbrk - newstart);
#if VM_CRANGE
  range *prev = 0;
  auto span = cr.search_lock(newstart, newn + PGSIZE);
#endif
#if VM_RADIX
  auto span = rx.search_lock(newstart, newn + PGSIZE);
#endif
  for (auto r: span) {
    vma *e = (vma*) r;

    if (e->vma_start <= newstart) {
      if (e->vma_end >= newstart + newn) {
        brk_ += n;
        return 0;
      }

      newn -= e->vma_end - newstart;
      newstart = e->vma_end;
#if VM_CRANGE
      prev = e;
#endif
    } else {
      cprintf("growproc: overlap with existing mapping; brk %lx n %ld\n",
              curbrk, n);
      return -1;
    }
  }

  vmnode *vmn = new vmnode(newn / PGSIZE);
  if(vmn == 0){
    cprintf("growproc: vmn_allocpg failed\n");
    return -1;
  }

  vma *repl = new vma(this, newstart, newstart+newn, PRIVATE, vmn);
  if (!repl) {
    cprintf("growproc: out of vma\n");
    delete vmn;
    return -1;
  }

#if VM_CRANGE
  span.replace(prev, repl);
#endif

#if VM_RADIX
  span.replace(newstart, newn, repl);
#endif

  brk_ += n;
  return 0;
}<|MERGE_RESOLUTION|>--- conflicted
+++ resolved
@@ -565,11 +565,6 @@
   if (m->va_type == COW) {
     *pte = v2p(m->n->page[npg]) | PTE_P | PTE_U | PTE_COW;
   } else {
-<<<<<<< HEAD
-    if (m->n->ref() != 1)
-      panic("vmap::pagefault: ref %lu va %lx", m->n->ref(), va);
-=======
->>>>>>> 1efb8580
     *pte = v2p(m->n->page[npg]) | PTE_P | PTE_U | PTE_W;
   }
 
