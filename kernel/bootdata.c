#include "types.h"
#include "mmu.h"
#include "spinlock.h"
#include "syscall.h"
#include "kern_c.h"

/*
 * Data structures that use C99 designated initializers,
 * which aren't avialable in C++11.
 */

struct segdesc  __attribute__((aligned(16))) bootgdt[NSEGS] = {
  // null
  [0]=SEGDESC(0, 0, 0),
  // 32-bit kernel code
  [1]=SEGDESC(0, 0xfffff, SEG_R|SEG_CODE|SEG_S|SEG_DPL(0)|SEG_P|SEG_D|SEG_G),
  // 64-bit kernel code
  [2]=SEGDESC(0, 0, SEG_R|SEG_CODE|SEG_S|SEG_DPL(0)|SEG_P|SEG_L|SEG_G),
  // kernel data
  [3]=SEGDESC(0, 0xfffff, SEG_W|SEG_S|SEG_DPL(0)|SEG_P|SEG_D|SEG_G),
  // The order of the user data and user code segments is
  // important for syscall instructions.  See initseg.
  // 64-bit user data
  [6]=SEGDESC(0, 0xfffff, SEG_W|SEG_S|SEG_DPL(3)|SEG_P|SEG_D|SEG_G),
  // 64-bit user code
  [7]=SEGDESC(0, 0, SEG_R|SEG_CODE|SEG_S|SEG_DPL(3)|SEG_P|SEG_L|SEG_G),
};

#define SYSCALL(name) [SYS_##name] = (void*)sys_##name

long (*syscalls[])(u64, u64, u64, u64, u64) = {
  SYSCALL(chdir),
  SYSCALL(close),
  SYSCALL(dup),
  SYSCALL(exec),
  SYSCALL(exit),
  SYSCALL(fork),
  SYSCALL(fstat),
  SYSCALL(getpid),
  SYSCALL(kill),
  SYSCALL(link),
  SYSCALL(mkdir),
  SYSCALL(mknod),
  SYSCALL(openat),
  SYSCALL(pipe),
  SYSCALL(read),
  SYSCALL(sbrk),
  SYSCALL(sleep),
  SYSCALL(unlink),
  SYSCALL(wait),
  SYSCALL(write),
  SYSCALL(uptime),
  SYSCALL(map),
  SYSCALL(unmap),
  SYSCALL(halt),
  SYSCALL(socket),
  SYSCALL(bind),
  SYSCALL(listen),
  SYSCALL(accept),
  SYSCALL(pread),
  SYSCALL(async),
  SYSCALL(script),
  SYSCALL(setfs),
<<<<<<< HEAD
  SYSCALL(wqwait),
};
=======
  SYSCALL(setaffinity),
};
>>>>>>> 492d8f96
<|MERGE_RESOLUTION|>--- conflicted
+++ resolved
@@ -61,10 +61,6 @@
   SYSCALL(async),
   SYSCALL(script),
   SYSCALL(setfs),
-<<<<<<< HEAD
   SYSCALL(wqwait),
-};
-=======
   SYSCALL(setaffinity),
-};
->>>>>>> 492d8f96
+};