--- conflicted
+++ resolved
@@ -141,11 +141,7 @@
   initmp();
   inittls();       // thread local storage
 
-<<<<<<< HEAD
-  // Some global constructors require mycpu()->id (via mycpuid())
-=======
   // Some global constructors require mycpu()->id (via myid())
->>>>>>> 4c59fc07
   // which we setup in inittls
   extern const uptr sctors[], ectors[];
   for (const uptr *ctorva = ectors; ctorva > sctors; ) {
