OBJS = \
	bio.o\
	condvar.o\
	console.o\
	exec.o\
	file.o\
	fs.o\
	ide.o\
	ioapic.o\
	kalloc.o\
	kbd.o\
	lapic.o\
	main.o\
	mp.o\
	picirq.o\
	pipe.o\
	proc.o\
	spinlock.o\
	string.o\
	swtch.o\
	syscall.o\
	sysfile.o\
	sysproc.o\
	timer.o\
	trapasm.o\
	trap.o\
	uart.o\
	vectors.o\
	vm.o\

# Cross-compiling (e.g., on Mac OS X)
#TOOLPREFIX = i386-jos-elf-

# Using native tools (e.g., on X86 Linux)
#TOOLPREFIX = 

# Try to infer the correct TOOLPREFIX if not set
ifndef TOOLPREFIX
TOOLPREFIX := $(shell if i386-jos-elf-objdump -i 2>&1 | grep '^elf32-i386$$' >/dev/null 2>&1; \
	then echo 'i386-jos-elf-'; \
	elif objdump -i 2>&1 | grep 'elf32-i386' >/dev/null 2>&1; \
	then echo ''; \
	else echo "***" 1>&2; \
	echo "*** Error: Couldn't find an i386-*-elf version of GCC/binutils." 1>&2; \
	echo "*** Is the directory with i386-jos-elf-gcc in your PATH?" 1>&2; \
	echo "*** If your i386-*-elf toolchain is installed with a command" 1>&2; \
	echo "*** prefix other than 'i386-jos-elf-', set your TOOLPREFIX" 1>&2; \
	echo "*** environment variable to that prefix and run 'make' again." 1>&2; \
	echo "*** To turn off this error, run 'gmake TOOLPREFIX= ...'." 1>&2; \
	echo "***" 1>&2; exit 1; fi)
endif

# The i386 ('qemu') mtrace doesn't work, but 'qemu-system-x86_64' mtrace works.
MTRACE = qemu-system-x86_64
QEMUSRC ?=

ifeq ($(QEMUSRC),)
$(error You need to set QEMUSRC (e.g. make QEMUSRC=~/qemu))
endif

# If the makefile can't find QEMU, specify its path here
#QEMU =

# Try to infer the correct QEMU
ifndef QEMU
QEMU = $(shell if which qemu > /dev/null; \
	then echo qemu; exit; \
	else \
	qemu=/Applications/Q.app/Contents/MacOS/i386-softmmu.app/Contents/MacOS/i386-softmmu; \
	if test -x $$qemu; then echo $$qemu; exit; fi; fi; \
	echo "***" 1>&2; \
	echo "*** Error: Couldn't find a working QEMU executable." 1>&2; \
	echo "*** Is the directory containing the qemu binary in your PATH" 1>&2; \
	echo "*** or have you tried setting the QEMU variable in Makefile?" 1>&2; \
	echo "***" 1>&2; exit 1)
endif

CC = $(TOOLPREFIX)gcc
AS = $(TOOLPREFIX)gas
LD = $(TOOLPREFIX)ld
OBJCOPY = $(TOOLPREFIX)objcopy
OBJDUMP = $(TOOLPREFIX)objdump
<<<<<<< HEAD
CFLAGS = -fno-pic -static -fno-builtin -fno-strict-aliasing -O2 -Wall -MD -ggdb -m32 -Werror -I$(QEMUSRC)
=======
CFLAGS = -fno-pic -static -fno-builtin -fno-strict-aliasing -O2 -Wall -MD -ggdb -m32 -Werror -std=c99
>>>>>>> 554dd487
CFLAGS += $(shell $(CC) -fno-stack-protector -E -x c /dev/null >/dev/null 2>&1 && echo -fno-stack-protector)
ASFLAGS = -m32 -gdwarf-2
# FreeBSD ld wants ``elf_i386_fbsd''
LDFLAGS += -m $(shell $(LD) -V | grep elf_i386 2>/dev/null)

xv6.img: bootblock kernel fs.img
	dd if=/dev/zero of=xv6.img count=10000
	dd if=bootblock of=xv6.img conv=notrunc
	dd if=kernel of=xv6.img seek=1 conv=notrunc

xv6memfs.img: bootblock kernelmemfs
	dd if=/dev/zero of=xv6memfs.img count=10000
	dd if=bootblock of=xv6memfs.img conv=notrunc
	dd if=kernelmemfs of=xv6memfs.img seek=1 conv=notrunc

bootblock: bootasm.S bootmain.c
	$(CC) $(CFLAGS) -fno-pic -O -nostdinc -I. -c bootmain.c
	$(CC) $(CFLAGS) -fno-pic -nostdinc -I. -c bootasm.S
	$(LD) $(LDFLAGS) -N -e start -Ttext 0x7C00 -o bootblock.o bootasm.o bootmain.o
	$(OBJDUMP) -S bootblock.o > bootblock.asm
	$(OBJCOPY) -S -O binary -j .text bootblock.o bootblock
	./sign.pl bootblock

bootother: bootother.S
	$(CC) $(CFLAGS) -nostdinc -I. -c bootother.S
	$(LD) $(LDFLAGS) -N -e start -Ttext 0x7000 -o bootother.out bootother.o
	$(OBJCOPY) -S -O binary bootother.out bootother
	$(OBJDUMP) -S bootother.o > bootother.asm

initcode: initcode.S
	$(CC) $(CFLAGS) -nostdinc -I. -c initcode.S
	$(LD) $(LDFLAGS) -N -e start -Ttext 0 -o initcode.out initcode.o
	$(OBJCOPY) -S -O binary initcode.out initcode
	$(OBJDUMP) -S initcode.o > initcode.asm

kernel: $(OBJS) multiboot.o data.o bootother initcode
	$(LD) $(LDFLAGS) -Ttext 0x100000 -e main -o kernel multiboot.o data.o $(OBJS) -b binary initcode bootother
	$(OBJDUMP) -S kernel > kernel.asm
	$(OBJDUMP) -t kernel | sed '1,/SYMBOL TABLE/d; s/ .* / /; /^$$/d' > kernel.sym

# kernelmemfs is a copy of kernel that maintains the
# disk image in memory instead of writing to a disk.
# This is not so useful for testing persistent storage or
# exploring disk buffering implementations, but it is
# great for testing the kernel on real hardware without
# needing a scratch disk.
MEMFSOBJS = $(filter-out ide.o,$(OBJS)) memide.o
kernelmemfs: $(MEMFSOBJS) multiboot.o data.o bootother initcode fs.img
	$(LD) $(LDFLAGS) -Ttext 0x100000 -e main -o kernelmemfs multiboot.o data.o $(MEMFSOBJS) -b binary initcode bootother fs.img
	$(OBJDUMP) -S kernelmemfs > kernelmemfs.asm
	$(OBJDUMP) -t kernelmemfs | sed '1,/SYMBOL TABLE/d; s/ .* / /; /^$$/d' > kernelmemfs.sym

tags: $(OBJS) bootother.S _init
	etags *.S *.c

vectors.S: vectors.pl
	perl vectors.pl > vectors.S

ULIB = ulib.o usys.o printf.o umalloc.o

_%: %.o $(ULIB)
	$(LD) $(LDFLAGS) -N -e main -Ttext 0 -o $@ $^
	$(OBJDUMP) -S $@ > $*.asm
	$(OBJDUMP) -t $@ | sed '1,/SYMBOL TABLE/d; s/ .* / /; /^$$/d' > $*.sym

_forktest: forktest.o $(ULIB)
	# forktest has less library code linked in - needs to be small
	# in order to be able to max out the proc table.
	$(LD) $(LDFLAGS) -N -e main -Ttext 0 -o _forktest forktest.o ulib.o usys.o
	$(OBJDUMP) -S _forktest > forktest.asm

mkfs: mkfs.c fs.h
	gcc -m32 -Werror -Wall -o mkfs mkfs.c

UPROGS=\
	_cat\
	_echo\
	_forktest\
	_grep\
	_init\
	_kill\
	_ln\
	_ls\
	_mkdir\
	_rm\
	_sh\
	_stressfs\
	_usertests\
	_wc\
	_zombie\
	_halt\

fs.img: mkfs README $(UPROGS)
	./mkfs fs.img README $(UPROGS)

-include *.d

clean: 
	rm -f *.tex *.dvi *.idx *.aux *.log *.ind *.ilg \
	*.o *.d *.asm *.sym vectors.S parport.out \
	bootblock kernel xv6.img fs.img mkfs \
	$(UPROGS)

# make a printout
FILES = $(shell grep -v '^\#' runoff.list)
PRINT = runoff.list runoff.spec $(FILES)

xv6.pdf: $(PRINT)
	./runoff
	ls -l xv6.pdf

print: xv6.pdf

# run in emulators

bochs : fs.img xv6.img
	if [ ! -e .bochsrc ]; then ln -s dot-bochsrc .bochsrc; fi
	bochs -q

mscan.syms: kernel
	nm -S $< > $@

mscan.kern: kernel
	cp $< $@

# try to generate a unique GDB port
GDBPORT = $(shell expr `id -u` % 5000 + 25000)
# QEMU's gdb stub command line changed in 0.11
QEMUGDB = $(shell if $(QEMU) -help | grep -q '^-gdb'; \
	then echo "-gdb tcp::$(GDBPORT)"; \
	else echo "-s -p $(GDBPORT)"; fi)
ifndef CPUS
CPUS := 2
endif
QEMUOPTS = -hdb fs.img xv6.img -smp $(CPUS)
MTRACEOPTS = -mtrace-enable -mtrace-file mtrace.out -mtrace-quantum 10000

qemu: fs.img xv6.img
	$(QEMU) -serial mon:stdio $(QEMUOPTS)

qemu-memfs: xv6memfs.img
	$(QEMU) xv6memfs.img -smp $(CPUS)

qemu-nox: fs.img xv6.img
	$(QEMU) -nographic $(QEMUOPTS)

mtrace-nox: fs.img xv6.img mscan.syms mscan.kern
	$(MTRACE) -nographic $(QEMUOPTS) $(MTRACEOPTS)

.gdbinit: .gdbinit.tmpl
	sed "s/localhost:1234/localhost:$(GDBPORT)/" < $^ > $@

qemu-gdb: fs.img xv6.img .gdbinit
	@echo "*** Now run 'gdb'." 1>&2
	$(QEMU) -serial mon:stdio $(QEMUOPTS) -S $(QEMUGDB)

qemu-nox-gdb: fs.img xv6.img .gdbinit
	@echo "*** Now run 'gdb'." 1>&2
	$(QEMU) -nographic $(QEMUOPTS) -S $(QEMUGDB)

# CUT HERE
# prepare dist for students
# after running make dist, probably want to
# rename it to rev0 or rev1 or so on and then
# check in that version.

EXTRA=\
	mkfs.c ulib.c user.h cat.c echo.c forktest.c grep.c kill.c\
	ln.c ls.c mkdir.c rm.c stressfs.c usertests.c wc.c zombie.c\
	printf.c umalloc.c\
	README dot-bochsrc *.pl toc.* runoff runoff1 runoff.list\
	.gdbinit.tmpl gdbutil\

dist:
	rm -rf dist
	mkdir dist
	for i in $(FILES); \
	do \
		grep -v PAGEBREAK $$i >dist/$$i; \
	done
	sed '/CUT HERE/,$$d' Makefile >dist/Makefile
	echo >dist/runoff.spec
	cp $(EXTRA) dist

dist-test:
	rm -rf dist
	make dist
	rm -rf dist-test
	mkdir dist-test
	cp dist/* dist-test
	cd dist-test; $(MAKE) print
	cd dist-test; $(MAKE) bochs || true
	cd dist-test; $(MAKE) qemu

# update this rule (change rev#) when it is time to
# make a new revision.
tar:
	rm -rf /tmp/xv6
	mkdir -p /tmp/xv6
	cp dist/* dist/.gdbinit.tmpl /tmp/xv6
	(cd /tmp; tar cf - xv6) | gzip >xv6-rev5.tar.gz

.PHONY: dist-test dist<|MERGE_RESOLUTION|>--- conflicted
+++ resolved
@@ -80,11 +80,7 @@
 LD = $(TOOLPREFIX)ld
 OBJCOPY = $(TOOLPREFIX)objcopy
 OBJDUMP = $(TOOLPREFIX)objdump
-<<<<<<< HEAD
-CFLAGS = -fno-pic -static -fno-builtin -fno-strict-aliasing -O2 -Wall -MD -ggdb -m32 -Werror -I$(QEMUSRC)
-=======
-CFLAGS = -fno-pic -static -fno-builtin -fno-strict-aliasing -O2 -Wall -MD -ggdb -m32 -Werror -std=c99
->>>>>>> 554dd487
+CFLAGS = -fno-pic -static -fno-builtin -fno-strict-aliasing -O2 -Wall -MD -ggdb -m32 -Werror -I$(QEMUSRC) -std=c99
 CFLAGS += $(shell $(CC) -fno-stack-protector -E -x c /dev/null >/dev/null 2>&1 && echo -fno-stack-protector)
 ASFLAGS = -m32 -gdwarf-2
 # FreeBSD ld wants ``elf_i386_fbsd''
